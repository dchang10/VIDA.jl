--- conflicted
+++ resolved
@@ -34,11 +34,8 @@
 Optim = "0.21"
 Parameters = "0.12"
 PhysicalConstants = "0.2"
-<<<<<<< HEAD
+Plots = "1.4"
 RecipesBase = "1.0"
-=======
-Plots = "1.4"
->>>>>>> 3098b99d
 SpecialFunctions = "0.10"
 julia = "1"
 
