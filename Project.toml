name = "VIDA"
uuid = "4096cdfb-f084-40a3-b02d-1a2a54920cb8"
authors = ["Paul Tiede <ptiede91@gmail.com>"]
version = "0.2.0"

[deps]
ArgParse = "c7e460c6-2fb9-53a9-8c5b-16f535851c63"
BlackBoxOptim = "a134a8b2-14d6-55f6-9291-3336d3ab0209"
DataFrames = "a93c6f00-e57d-5684-b7b6-d8193f3e46c0"
Distributed = "8ba89e20-285c-5b6f-9357-94700520ee1b"
DocStringExtensions = "ffbed154-4ef7-542d-bbb7-c09d3a79fcae"
FITSIO = "525bcba6-941b-5504-bd06-fd0dc1a4d2eb"
LaTeXStrings = "b964fa9f-0449-5b57-a5c2-d3ea65f4040f"
Optim = "429524aa-4258-5aef-a3af-852621145aeb"
Parameters = "d96e819e-fc66-5662-9728-84c9c7592b0a"
PhysicalConstants = "5ad8b20f-a522-5ce9-bfc9-ddf1d5bda6ab"
PyPlot = "d330b81b-6aea-500a-939a-2ce795aea3ee"
Random = "9a3f8284-a2c9-5f02-9a11-845980a1fd5c"
SpecialFunctions = "276daf66-3868-5448-9aa4-cd146d93841b"

[compat]
<<<<<<< HEAD
FITSIO = "0.14"
=======
ArgParse = "1.1"
BlackBoxOptim = "0.5"
DataFrames = "0.21"
DocStringExtensions = "0.8"
LaTeXStrings = "1.1"
Optim = "0.21"
Parameters = "0.12"
PhysicalConstants = "0.2"
PyPlot = "2.9"
>>>>>>> 2b27b671
julia = "1"

[extras]
Test = "8dfed614-e22c-5e08-85e1-65c5234f0b40"

[targets]
test = ["Test"]<|MERGE_RESOLUTION|>--- conflicted
+++ resolved
@@ -19,19 +19,16 @@
 SpecialFunctions = "276daf66-3868-5448-9aa4-cd146d93841b"
 
 [compat]
-<<<<<<< HEAD
-FITSIO = "0.14"
-=======
 ArgParse = "1.1"
 BlackBoxOptim = "0.5"
 DataFrames = "0.21"
+FITSIO = "0.14"
 DocStringExtensions = "0.8"
 LaTeXStrings = "1.1"
 Optim = "0.21"
 Parameters = "0.12"
 PhysicalConstants = "0.2"
 PyPlot = "2.9"
->>>>>>> 2b27b671
 julia = "1"
 
 [extras]
